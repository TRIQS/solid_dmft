--- conflicted
+++ resolved
@@ -204,25 +204,6 @@
 def _get_sigma_omega_from_aux(continuators, aux_spectral_funcs, aux_omega_mesh,
                               omega_min, omega_max, n_points_interp, n_points_final):
     """ Extracts the real-frequency self energy from the auxiliary Green's function. """
-<<<<<<< HEAD
-    for imp_sc, imp_res in zip(sigma_continuator, results):
-        for block_sc, block_res in zip(imp_sc.values(), imp_res.values()):
-            # Uses that matrix is Hermitian
-            data = block_res.get_A_out('LineFitAnalyzer')[:]
-            for i in range(data.shape[0]):
-                for j in range(i):
-                    data[i, j] = data[j, i].conjugate()
-            block_sc.set_Gaux_w_from_Aaux_w(data, block_res.omega, np_interp_A=4000,
-                                            np_omega=3001, w_min=-12, w_max=12)
-
-    sigma_w = [BlockGf(name_list=continuator.keys(),
-                       block_list=[c.S_w for c in continuator.values()])
-               for continuator in sigma_continuator]
-    return sigma_w
-
-
-def _write_sigma_omega_to_h5(sigma_w, results, external_path, iteration=None):
-=======
     for cont_imp, spec_imp in zip(continuators, aux_spectral_funcs):
         cont_imp.set_Gaux_w_from_Aaux_w(spec_imp, aux_omega_mesh, np_interp_A=n_points_interp,
                                         np_omega=n_points_final, w_min=omega_min, w_max=omega_max)
@@ -233,7 +214,6 @@
 
 
 def _write_sigma_omega_to_h5(g_aux_w, sigma_w, external_path, iteration):
->>>>>>> 397f1a73
     """ Writes real-frequency self energy to h5 archive. """
     h5_internal_path = 'DMFT_results/' + ('last_iter' if iteration is None
                                           else 'it_{}'.format(iteration))
@@ -360,11 +340,6 @@
     return sigma_w, g_aux_w
 
 
-<<<<<<< HEAD
-    pool.map(function, files)
-
-    pool.close()
-=======
 if __name__ == '__main__':
     # Casts input parameters
     if len(sys.argv) > 2:
@@ -385,5 +360,4 @@
     if len(sys.argv) > 11:
         sys.argv[11] = int(sys.argv[11])
 
-    main(*sys.argv[1:])
->>>>>>> 397f1a73
+    main(*sys.argv[1:])